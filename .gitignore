.conda
.pytest_cache/
.ipynb_checkpoints/
__pycache__/
*.py[cod]
dist/
*.egg-info/

scripts/
<<<<<<< HEAD
logs/
=======
build/
>>>>>>> a4b86744
<|MERGE_RESOLUTION|>--- conflicted
+++ resolved
@@ -1,14 +1,11 @@
-.conda
-.pytest_cache/
-.ipynb_checkpoints/
-__pycache__/
-*.py[cod]
-dist/
-*.egg-info/
-
-scripts/
-<<<<<<< HEAD
-logs/
-=======
-build/
->>>>>>> a4b86744
+.conda
+.pytest_cache/
+.ipynb_checkpoints/
+__pycache__/
+*.py[cod]
+dist/
+*.egg-info/
+
+scripts/
+build/
+logs/